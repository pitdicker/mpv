/*
 * This file is part of MPlayer.
 *
 * MPlayer is free software; you can redistribute it and/or modify
 * it under the terms of the GNU General Public License as published by
 * the Free Software Foundation; either version 2 of the License, or
 * (at your option) any later version.
 *
 * MPlayer is distributed in the hope that it will be useful,
 * but WITHOUT ANY WARRANTY; without even the implied warranty of
 * MERCHANTABILITY or FITNESS FOR A PARTICULAR PURPOSE.  See the
 * GNU General Public License for more details.
 *
 * You should have received a copy of the GNU General Public License along
 * with MPlayer; if not, write to the Free Software Foundation, Inc.,
 * 51 Franklin Street, Fifth Floor, Boston, MA 02110-1301 USA.
 */

#include "config.h"
#include "mp_msg.h"
#include "help_mp.h"

#include <stdlib.h>
#include <stdio.h>
#include <string.h>
#include <fcntl.h>
#include <unistd.h>

#include "libvo/osd.h"
#include "libvo/font_load.h"
#include "libvo/sub.h"
#include "osdep/keycodes.h"
#include "asxparser.h"
#include "stream/stream.h"
#include "input/input.h"

#include "libmpcodecs/img_format.h"
#include "libmpcodecs/mp_image.h"
#include "m_option.h"
#include "m_struct.h"
#include "menu.h"

extern menu_info_t menu_info_cmdlist;
extern menu_info_t menu_info_chapsel;
extern menu_info_t menu_info_pt;
extern menu_info_t menu_info_filesel;
extern menu_info_t menu_info_txt;
extern menu_info_t menu_info_console;
extern menu_info_t menu_info_pref;
extern menu_info_t menu_info_dvbsel;


menu_info_t* menu_info_list[] = {
  &menu_info_pt,
  &menu_info_cmdlist,
  &menu_info_chapsel,
  &menu_info_filesel,
  &menu_info_txt,
  &menu_info_console,
#ifdef CONFIG_DVBIN
  &menu_info_dvbsel,
#endif
  &menu_info_pref,
  NULL
};

typedef struct key_cmd_s {
  int key;
  char *cmd;
} key_cmd_t;

typedef struct menu_cmd_bindings_s {
  char *name;
  key_cmd_t *bindings;
  int binding_num;
  struct menu_cmd_bindings_s *parent;
} menu_cmd_bindings_t;

struct menu_def_st {
  char* name;
  menu_info_t* type;
  void* cfg;
  char* args;
};

double menu_mouse_x = -1.0;
double menu_mouse_y = -1.0;
int menu_mouse_pos_updated = 0;

static struct MPContext *menu_ctx = NULL;
static struct m_config *menu_mconfig = NULL;
static struct input_ctx *menu_input = NULL;
static menu_def_t* menu_list = NULL;
static int menu_count = 0;
static menu_cmd_bindings_t *cmd_bindings = NULL;
static int cmd_bindings_num = 0;


<<<<<<< HEAD
static menu_cmd_bindings_t *get_cmd_bindings(const char *name) {
=======
static menu_cmd_bindings_t *get_cmd_bindings(const char *name)
{
>>>>>>> 2aafb808
  int i;
  for (i = 0; i < cmd_bindings_num; ++i)
    if (!strcasecmp(cmd_bindings[i].name, name))
      return &cmd_bindings[i];
  return NULL;
}

static int menu_parse_config(char* buffer, struct m_config *mconfig)
{
  char *element,*body, **attribs, *name;
  menu_info_t* minfo = NULL;
  int r,i;
  ASX_Parser_t* parser = asx_parser_new(mconfig);

  while(1) {
    r = asx_get_element(parser,&buffer,&element,&body,&attribs);
    if(r < 0) {
      mp_tmsg(MSGT_GLOBAL,MSGL_WARN,"[MENU] syntax error at line: %d\n",parser->line);
      asx_parser_free(parser);
      return 0;
    } else if(r == 0) {
      asx_parser_free(parser);
      return 1;
    }
    // Has it a name ?
    name = asx_get_attrib("name",attribs);
    if(!name) {
      mp_tmsg(MSGT_GLOBAL,MSGL_WARN,"[MENU] Menu definitions need a name attribute (line %d).\n",parser->line);
      free(element);
      if(body) free(body);
      asx_free_attribs(attribs);
      continue;
    }

    if (!strcasecmp(element, "keybindings")) {
      menu_cmd_bindings_t *bindings = cmd_bindings;
      char *parent_bindings;
      cmd_bindings = realloc(cmd_bindings,
                             (cmd_bindings_num+1)*sizeof(menu_cmd_bindings_t));
      for (i = 0; i < cmd_bindings_num; ++i)
        if (cmd_bindings[i].parent)
          cmd_bindings[i].parent = cmd_bindings[i].parent-bindings+cmd_bindings;
      bindings = &cmd_bindings[cmd_bindings_num];
      memset(bindings, 0, sizeof(menu_cmd_bindings_t));
      bindings->name = name;
      parent_bindings = asx_get_attrib("parent",attribs);
      if (parent_bindings) {
        bindings->parent = get_cmd_bindings(parent_bindings);
        free(parent_bindings);
      }
      free(element);
      asx_free_attribs(attribs);
      if (body) {
        char *bd = body;
        char *b, *key, *cmd;
        int keycode;
        for(;;) {
          r = asx_get_element(parser,&bd,&element,&b,&attribs);
          if(r < 0) {
            mp_tmsg(MSGT_GLOBAL,MSGL_WARN,"[MENU] syntax error at line: %d\n",
                   parser->line);
            free(body);
            asx_parser_free(parser);
            return 0;
          }
          if(r == 0)
            break;
          if (!strcasecmp(element, "binding")) {
            key = asx_get_attrib("key",attribs);
            cmd = asx_get_attrib("cmd",attribs);
            if (key && (keycode = mp_input_get_key_from_name(key)) >= 0) {
              keycode &= ~MP_NO_REPEAT_KEY;
              mp_msg(MSGT_GLOBAL,MSGL_V,
                     "[libmenu] got keybinding element %d %s=>[%s].\n",
                     keycode, key, cmd ? cmd : "");
              bindings->bindings = realloc(bindings->bindings,
                                   (bindings->binding_num+1)*sizeof(key_cmd_t));
              bindings->bindings[bindings->binding_num].key = keycode;
              bindings->bindings[bindings->binding_num].cmd = cmd;
              ++bindings->binding_num;
            }
            else
              free(cmd);
            free(key);
          }
          free(element);
          asx_free_attribs(attribs);
          free(b);
        }
        free(body);
      }
      ++cmd_bindings_num;
      continue;
    }
    // Try to find this menu type in our list
    for(i = 0, minfo = NULL ; menu_info_list[i] ; i++) {
      if(strcasecmp(element,menu_info_list[i]->name) == 0) {
	minfo = menu_info_list[i];
	break;
      }
    }
    // Got it : add this to our list
    if(minfo) {
      menu_list = realloc(menu_list,(menu_count+2)*sizeof(menu_def_t));
      menu_list[menu_count].name = name;
      menu_list[menu_count].type = minfo;
      menu_list[menu_count].cfg = m_struct_alloc(&minfo->priv_st);
      menu_list[menu_count].args = body;
      // Setup the attribs
      for(i = 0 ; attribs[2*i] ; i++) {
	if(strcasecmp(attribs[2*i],"name") == 0) continue;
	if(!m_struct_set(&minfo->priv_st,menu_list[menu_count].cfg,attribs[2*i], attribs[2*i+1]))
	  mp_tmsg(MSGT_GLOBAL,MSGL_WARN,"[MENU] bad attribute %s=%s in menu '%s' at line %d\n",attribs[2*i],attribs[2*i+1],
		 name,parser->line);
      }
      menu_count++;
      memset(&menu_list[menu_count],0,sizeof(menu_def_t));
    } else {
      mp_tmsg(MSGT_GLOBAL,MSGL_WARN,"[MENU] unknown menu type '%s' at line %d\n",element,parser->line);
      free(name);
      if(body) free(body);
    }

    free(element);
    asx_free_attribs(attribs);
  }

}


/// This will build the menu_defs list from the cfg file
#define BUF_STEP 1024
#define BUF_MIN 128
#define BUF_MAX BUF_STEP*1024
int menu_init(struct MPContext *mpctx, struct m_config *mconfig,
              struct input_ctx *input_ctx, char* cfg_file)
{
  char* buffer = NULL;
  int bl = BUF_STEP, br = 0;
  int f, fd;
#ifndef CONFIG_FREETYPE
  if(vo_font == NULL)
    return 0;
#endif
  fd = open(cfg_file, O_RDONLY);
  if(fd < 0) {
    mp_tmsg(MSGT_GLOBAL,MSGL_WARN,"[MENU] Can't open menu config file: %s\n",cfg_file);
    return 0;
  }
  buffer = malloc(bl);
  while(1) {
    int r;
    if(bl - br < BUF_MIN) {
      if(bl >= BUF_MAX) {
	mp_tmsg(MSGT_GLOBAL,MSGL_WARN,"[MENU] Config file is too big (> %d KB)\n",BUF_MAX/1024);
	close(fd);
	free(buffer);
	return 0;
      }
      bl += BUF_STEP;
      buffer = realloc(buffer,bl);
    }
    r = read(fd,buffer+br,bl-br);
    if(r == 0) break;
    br += r;
  }
  if(!br) {
    mp_tmsg(MSGT_GLOBAL,MSGL_WARN,"[MENU] Config file is empty.\n");
    return 0;
  }
  buffer[br-1] = '\0';

  close(fd);

  menu_ctx = mpctx;
  menu_mconfig = mconfig;
  menu_input = input_ctx;
  f = menu_parse_config(buffer, mconfig);
  free(buffer);
  return f;
}

// Destroy all this stuff
void menu_uninit(void) {
  int i;
  for(i = 0 ; menu_list && menu_list[i].name ; i++) {
    free(menu_list[i].name);
    m_struct_free(&menu_list[i].type->priv_st,menu_list[i].cfg);
    if(menu_list[i].args) free(menu_list[i].args);
  }
  free(menu_list);
  menu_count = 0;
  for (i = 0; i < cmd_bindings_num; ++i) {
    free(cmd_bindings[i].name);
    while(cmd_bindings[i].binding_num > 0)
      free(cmd_bindings[i].bindings[--cmd_bindings[i].binding_num].cmd);
    free(cmd_bindings[i].bindings);
  }
  free(cmd_bindings);
}

/// Default read_key function
int menu_dflt_read_key(menu_t* menu,int cmd) {
  int i;
  menu_cmd_bindings_t *bindings = get_cmd_bindings(menu->type->name);
  if (!bindings)
    bindings = get_cmd_bindings(menu->type->type->name);
  if (!bindings)
    bindings = get_cmd_bindings("default");
  while (bindings) {
    for (i = 0; i < bindings->binding_num; ++i) {
      if (bindings->bindings[i].key == cmd) {
        if (bindings->bindings[i].cmd)
          mp_input_parse_and_queue_cmds(menu->input_ctx,
                                        bindings->bindings[i].cmd);
        return 1;
      }
    }
    bindings = bindings->parent;
  }
  return 0;
}

menu_t* menu_open(char *name) {
  menu_t* m;
  int i;

  for(i = 0 ; menu_list[i].name != NULL ; i++) {
    if(strcmp(name,menu_list[i].name) == 0)
      break;
  }
  if(menu_list[i].name == NULL) {
    mp_tmsg(MSGT_GLOBAL,MSGL_WARN,"[MENU] Menu %s not found.\n",name);
    return NULL;
  }
  m = calloc(1,sizeof(menu_t));
  m->priv_st = &(menu_list[i].type->priv_st);
  m->priv = m_struct_copy(m->priv_st,menu_list[i].cfg);
  m->ctx = menu_ctx;
  m->mconfig = menu_mconfig;
  m->input_ctx = menu_input;
  m->type = &menu_list[i];
  if(menu_list[i].type->open(m,menu_list[i].args))
    return m;
  if(m->priv)
    m_struct_free(m->priv_st,m->priv);
  free(m);
  mp_tmsg(MSGT_GLOBAL,MSGL_WARN,"[MENU] Menu '%s': Init failed.\n",name);
  return NULL;
}

void menu_draw(menu_t* menu,mp_image_t* mpi) {
  if(menu->show && menu->draw)
    menu->draw(menu,mpi);
}

void menu_update_mouse_pos(double x, double y) {
  menu_mouse_x = x;
  menu_mouse_y = y;
  menu_mouse_pos_updated = 1;
}

void menu_read_cmd(menu_t* menu,int cmd) {
  if(menu->read_cmd)
    menu->read_cmd(menu,cmd);
}

void menu_close(menu_t* menu) {
  if(menu->close)
    menu->close(menu);
  if(menu->priv)
    m_struct_free(menu->priv_st,menu->priv);
  free(menu);
}

int menu_read_key(menu_t* menu,int cmd) {
  if(menu->read_key)
    return menu->read_key(menu,cmd);
  else
    return menu_dflt_read_key(menu,cmd);
}

///////////////////////////// Helpers ////////////////////////////////////

typedef void (*draw_alpha_f)(int w,int h, unsigned char* src, unsigned char *srca, int srcstride, unsigned char* dstbase,int dststride);

inline static draw_alpha_f get_draw_alpha(uint32_t fmt) {
  switch(fmt) {
  case IMGFMT_BGR15:
  case IMGFMT_RGB15:
    return vo_draw_alpha_rgb15;
  case IMGFMT_BGR16:
  case IMGFMT_RGB16:
    return vo_draw_alpha_rgb16;
  case IMGFMT_BGR24:
  case IMGFMT_RGB24:
    return vo_draw_alpha_rgb24;
  case IMGFMT_BGR32:
  case IMGFMT_RGB32:
    return vo_draw_alpha_rgb32;
  case IMGFMT_YV12:
  case IMGFMT_I420:
  case IMGFMT_IYUV:
  case IMGFMT_YVU9:
  case IMGFMT_IF09:
  case IMGFMT_Y800:
  case IMGFMT_Y8:
    return vo_draw_alpha_yv12;
  case IMGFMT_YUY2:
    return vo_draw_alpha_yuy2;
  case IMGFMT_UYVY:
    return vo_draw_alpha_uyvy;
  }

  return NULL;
}

// return the real height of a char:
static inline int get_height(int c,int h){
    int font;
    if ((font=vo_font->font[c])>=0)
	if(h<vo_font->pic_a[font]->h) h=vo_font->pic_a[font]->h;
    return h;
}

static void render_txt(char *txt)
{
  while (*txt) {
    int c = utf8_get_char((const char**)&txt);
    render_one_glyph(vo_font, c);
  }
}

#ifdef CONFIG_FRIBIDI
#include <fribidi/fribidi.h>
#include "libavutil/common.h"
char *menu_fribidi_charset = NULL;
int menu_flip_hebrew = 0;
int menu_fribidi_flip_commas = 0;

static char *menu_fribidi(char *txt)
{
  static int char_set_num = -1;
  static FriBidiChar *logical, *visual;
  static size_t buffer_size = 1024;
  static char *outputstr;

  FriBidiCharType base;
  fribidi_boolean log2vis;
  size_t len;

  if (menu_flip_hebrew) {
    len = strlen(txt);
    if (char_set_num == -1) {
      fribidi_set_mirroring (1);
      fribidi_set_reorder_nsm (0);
      char_set_num = fribidi_parse_charset("UTF-8");
      buffer_size = FFMAX(1024,len+1);
      logical = malloc(buffer_size);
      visual = malloc(buffer_size);
      outputstr = malloc(buffer_size);
    } else if (len+1 > buffer_size) {
      buffer_size = len+1;
      logical = realloc(logical, buffer_size);
      visual = realloc(visual, buffer_size);
      outputstr = realloc(outputstr, buffer_size);
    }
    len = fribidi_charset_to_unicode (char_set_num, txt, len, logical);
    base = menu_fribidi_flip_commas?FRIBIDI_TYPE_ON:FRIBIDI_TYPE_L;
    log2vis = fribidi_log2vis (logical, len, &base, visual, NULL, NULL, NULL);
    if (log2vis) {
      len = fribidi_remove_bidi_marks (visual, len, NULL, NULL, NULL);
      fribidi_unicode_to_charset (char_set_num, visual, len, outputstr);
      return outputstr;
    }
  }
  return txt;
}
#endif

void menu_draw_text(mp_image_t* mpi,char* txt, int x, int y) {
  draw_alpha_f draw_alpha = get_draw_alpha(mpi->imgfmt);
  int font;

  if(!draw_alpha) {
    mp_tmsg(MSGT_GLOBAL,MSGL_WARN,"[MENU] Unsupported output format!!!!\n");
    return;
  }

#ifdef CONFIG_FRIBIDI
  txt = menu_fribidi(txt);
#endif
  render_txt(txt);

  while (*txt) {
    int c=utf8_get_char((const char**)&txt);
    if ((font=vo_font->font[c])>=0 && (x + vo_font->width[c] <= mpi->w) && (y + vo_font->pic_a[font]->h <= mpi->h))
      draw_alpha(vo_font->width[c], vo_font->pic_a[font]->h,
		 vo_font->pic_b[font]->bmp+vo_font->start[c],
		 vo_font->pic_a[font]->bmp+vo_font->start[c],
		 vo_font->pic_a[font]->w,
		 mpi->planes[0] + y * mpi->stride[0] + x * (mpi->bpp>>3),
		 mpi->stride[0]);
    x+=vo_font->width[c]+vo_font->charspace;
  }

}

void menu_draw_text_full(mp_image_t* mpi,char* txt,
			 int x, int y,int w, int h,
			 int vspace, int warp, int align, int anchor) {
  int need_w,need_h;
  int sy, ymin, ymax;
  int sx, xmin, xmax, xmid, xrmin;
  int ll = 0;
  int font;
  draw_alpha_f draw_alpha = get_draw_alpha(mpi->imgfmt);

  if(!draw_alpha) {
    mp_tmsg(MSGT_GLOBAL,MSGL_WARN,"[MENU] Unsupported output format!!!!\n");
    return;
  }

#ifdef CONFIG_FRIBIDI
  txt = menu_fribidi(txt);
#endif
  render_txt(txt);

  if(x > mpi->w || y > mpi->h)
    return;

  if(anchor & MENU_TEXT_VCENTER) {
    if(h <= 0) h = mpi->h;
    ymin = y - h/2;
    ymax = y + h/2;
  }  else if(anchor & MENU_TEXT_BOT) {
    if(h <= 0) h = mpi->h - y;
    ymin = y - h;
    ymax = y;
  } else {
    if(h <= 0) h = mpi->h - y;
    ymin = y;
    ymax = y + h;
  }

  if(anchor & MENU_TEXT_HCENTER) {
    if(w <= 0) w = mpi->w;
    xmin = x - w/2;
    xmax = x + w/2;
  }  else if(anchor & MENU_TEXT_RIGHT) {
    if(w <= 0) w = mpi->w -x;
    xmin = x - w;
    xmax = x;
  } else {
    if(w <= 0) w = mpi->w -x;
    xmin = x;
    xmax = x + w;
  }

  // How many space do we need to draw this ?
  menu_text_size(txt,w,vspace,warp,&need_w,&need_h);

  // Find the first line
  if(align & MENU_TEXT_VCENTER)
    sy = ymin + ((h - need_h)/2);
  else if(align & MENU_TEXT_BOT)
    sy = ymax - need_h - 1;
  else
    sy = y;

#if 0
  // Find the first col
  if(align & MENU_TEXT_HCENTER)
    sx = xmin + ((w - need_w)/2);
  else if(align & MENU_TEXT_RIGHT)
    sx = xmax - need_w;
#endif

  xmid = xmin + (xmax - xmin) / 2;
  xrmin = xmin;
  // Clamp the bb to the mpi size
  if(ymin < 0) ymin = 0;
  if(xmin < 0) xmin = 0;
  if(ymax > mpi->h) ymax = mpi->h;
  if(xmax > mpi->w) xmax = mpi->w;

  // Jump some the beginnig text if needed
  while(sy < ymin && *txt) {
    int c=utf8_get_char((const char**)&txt);
    if(c == '\n' || (warp && ll + vo_font->width[c] > w)) {
      ll = 0;
      sy += vo_font->height + vspace;
      if(c == '\n') continue;
    }
    ll += vo_font->width[c]+vo_font->charspace;
  }
  if(*txt == '\0') // Nothing left to draw
      return;

  while(sy < ymax && *txt) {
    char* line_end = NULL;
    int n;

    if(txt[0] == '\n') { // New line
      sy += vo_font->height + vspace;
      txt++;
      continue;
    }

    // Get the length and end of this line
    for(n = 0, ll = 0 ; txt[n] != '\0' && txt[n] != '\n'  ; n++) {
      unsigned char c = txt[n];
      if(warp && ll + vo_font->width[c]  > w)  break;
      ll += vo_font->width[c]+vo_font->charspace;
    }
    line_end = &txt[n];
    ll -= vo_font->charspace;


    if(align & (MENU_TEXT_HCENTER|MENU_TEXT_RIGHT)) {
      // Too long line
      if(ll > xmax-xmin) {
	if(align & MENU_TEXT_HCENTER) {
	  int mid = ll/2;
	  // Find the middle point
	  for(n--, ll = 0 ; n <= 0 ; n--) {
	    ll += vo_font->width[(int)txt[n]]+vo_font->charspace;
	    if(ll - vo_font->charspace > mid) break;
	  }
	  ll -= vo_font->charspace;
	  sx = xmid + mid - ll;
	} else// MENU_TEXT_RIGHT)
	  sx = xmax + vo_font->charspace;

	// We are after the start point -> go back
	if(sx > xmin) {
	  for(n-- ; n <= 0 ; n--) {
	    unsigned char c = txt[n];
	    if(sx - vo_font->width[c] - vo_font->charspace < xmin) break;
	    sx -= vo_font->width[c]+vo_font->charspace;
	  }
	} else { // We are before the start point -> go forward
	  for( ; sx < xmin && (&txt[n]) != line_end ; n++) {
	    unsigned char c = txt[n];
	    sx += vo_font->width[c]+vo_font->charspace;
	  }
	}
	txt = &txt[n]; // Jump to the new start char
      } else {
	if(align & MENU_TEXT_HCENTER)
	  sx = xmid - ll/2;
	else
	  sx = xmax - 1 - ll;
      }
    } else {
      for(sx = xrmin ;  sx < xmin && txt != line_end ; txt++) {
	unsigned char c = txt[n];
	sx += vo_font->width[c]+vo_font->charspace;
      }
    }

    while(sx < xmax && txt != line_end) {
      int c=utf8_get_char((const char**)&txt);
      font = vo_font->font[c];
      if(font >= 0) {
 	int cs = (vo_font->pic_a[font]->h - vo_font->height) / 2;
	if ((sx + vo_font->width[c] <= xmax) && (sy + vo_font->height <= ymax) )
	  draw_alpha(vo_font->width[c], vo_font->height,
		     vo_font->pic_b[font]->bmp+vo_font->start[c] +
		     cs * vo_font->pic_a[font]->w,
		     vo_font->pic_a[font]->bmp+vo_font->start[c] +
		     cs * vo_font->pic_a[font]->w,
		     vo_font->pic_a[font]->w,
		     mpi->planes[0] + sy * mpi->stride[0] + sx * (mpi->bpp>>3),
		     mpi->stride[0]);
	//	else
	//printf("Can't draw '%c'\n",c);
      }
      sx+=vo_font->width[c]+vo_font->charspace;
    }
    txt = line_end;
    if(txt[0] == '\0') break;
    sy += vo_font->height + vspace;
  }
}

int menu_text_length(char* txt) {
  int l = 0;
  render_txt(txt);
  while (*txt) {
    int c=utf8_get_char((const char**)&txt);
    l += vo_font->width[c]+vo_font->charspace;
  }
  return l - vo_font->charspace;
}

void menu_text_size(char* txt,int max_width, int vspace, int warp, int* _w, int* _h) {
  int l = 1, i = 0;
  int w = 0;

  render_txt(txt);
  while (*txt) {
    int c=utf8_get_char((const char**)&txt);
    if(c == '\n' || (warp && i + vo_font->width[c] >= max_width)) {
      i -= vo_font->charspace;
      if (i > w) w = i;
      if(*txt)
	l++;
      i = 0;
      if(c == '\n') continue;
    }
    i += vo_font->width[c]+vo_font->charspace;
  }
  if (i > 0) {
    i -= vo_font->charspace;
    if (i > w) w = i;
  }

  *_w = w;
  *_h = (l-1) * (vo_font->height + vspace) + vo_font->height;
}


int menu_text_num_lines(char* txt, int max_width) {
  int l = 1, i = 0;
  render_txt(txt);
  while (*txt) {
    int c=utf8_get_char((const char**)&txt);
    if(c == '\n' || i + vo_font->width[c] > max_width) {
      l++;
      i = 0;
      if(c == '\n') continue;
    }
    i += vo_font->width[c]+vo_font->charspace;
  }
  return l;
}

<<<<<<< HEAD
static char* menu_text_get_next_line(char* txt, int max_width) {
=======
static char* menu_text_get_next_line(char* txt, int max_width)
{
>>>>>>> 2aafb808
  int i = 0;
  render_txt(txt);
  while (*txt) {
    int c=utf8_get_char((const char**)&txt);
    if(c == '\n') {
      txt++;
      break;
    }
    i += vo_font->width[c];
    if(i >= max_width)
      break;
    i += vo_font->charspace;
  }
  return txt;
}


void menu_draw_box(mp_image_t* mpi,unsigned char grey,unsigned char alpha, int x, int y, int w, int h) {
  draw_alpha_f draw_alpha = get_draw_alpha(mpi->imgfmt);
  int g;

  if(!draw_alpha) {
    mp_tmsg(MSGT_GLOBAL,MSGL_WARN,"[MENU] Unsupported output format!!!!\n");
    return;
  }

  if(x > mpi->w || y > mpi->h) return;

  if(x < 0) w += x, x = 0;
  if(x+w > mpi->w) w = mpi->w-x;
  if(y < 0) h += y, y = 0;
  if(y+h > mpi->h) h = mpi->h-y;

  g = ((256-alpha)*grey)>>8;
  if(g < 1) g = 1;

  {
    int stride = (w+7)&(~7); // round to 8
    char pic[stride*h],pic_alpha[stride*h];
    memset(pic,g,stride*h);
    memset(pic_alpha,alpha,stride*h);
    draw_alpha(w,h,pic,pic_alpha,stride,
               mpi->planes[0] + y * mpi->stride[0] + x * (mpi->bpp>>3),
               mpi->stride[0]);
  }

}<|MERGE_RESOLUTION|>--- conflicted
+++ resolved
@@ -96,12 +96,8 @@
 static int cmd_bindings_num = 0;
 
 
-<<<<<<< HEAD
-static menu_cmd_bindings_t *get_cmd_bindings(const char *name) {
-=======
 static menu_cmd_bindings_t *get_cmd_bindings(const char *name)
 {
->>>>>>> 2aafb808
   int i;
   for (i = 0; i < cmd_bindings_num; ++i)
     if (!strcasecmp(cmd_bindings[i].name, name))
@@ -740,12 +736,8 @@
   return l;
 }
 
-<<<<<<< HEAD
-static char* menu_text_get_next_line(char* txt, int max_width) {
-=======
 static char* menu_text_get_next_line(char* txt, int max_width)
 {
->>>>>>> 2aafb808
   int i = 0;
   render_txt(txt);
   while (*txt) {
