/*
 * This file is part of MPlayer.
 *
 * MPlayer is free software; you can redistribute it and/or modify
 * it under the terms of the GNU General Public License as published by
 * the Free Software Foundation; either version 2 of the License, or
 * (at your option) any later version.
 *
 * MPlayer is distributed in the hope that it will be useful,
 * but WITHOUT ANY WARRANTY; without even the implied warranty of
 * MERCHANTABILITY or FITNESS FOR A PARTICULAR PURPOSE.  See the
 * GNU General Public License for more details.
 *
 * You should have received a copy of the GNU General Public License along
 * with MPlayer; if not, write to the Free Software Foundation, Inc.,
 * 51 Franklin Street, Fifth Floor, Boston, MA 02110-1301 USA.
 */

// .asf fileformat docs from http://divx.euro.ru

#include <stdio.h>
#include <stdlib.h>
#include <unistd.h>

#include "config.h"
#include "libavutil/common.h"
#include "ffmpeg_files/intreadwrite.h"
#include "mp_msg.h"
#include "help_mp.h"

#include "stream/stream.h"
#include "demuxer.h"
#include "stheader.h"

#include "asf.h"

#include "asfguid.h"

typedef struct {
  // must be 0 for metadata record, might be non-zero for metadata lib record
  uint16_t lang_list_index;
  uint16_t stream_num;
  uint16_t name_length;
  uint16_t data_type;
  uint32_t data_length;
  uint16_t* name;
  void* data;
} ASF_meta_record_t;

static char* get_ucs2str(const uint16_t* inbuf, uint16_t inlen)
{
  char* outbuf = calloc(inlen, 2);
  char* q;
  int i;

  if (!outbuf) {
    mp_tmsg(MSGT_HEADER, MSGL_ERR, "Memory allocation failed.\n");
    return NULL;
  }
  q = outbuf;
  for (i = 0; i < inlen / 2; i++) {
    uint8_t tmp;
    PUT_UTF8(AV_RL16(&inbuf[i]), tmp, *q++ = tmp;)
  }
  return outbuf;
}

static const char* asf_chunk_type(unsigned char* guid) {
  static char tmp[60];
  char *p;
  int i;

  switch(ASF_LOAD_GUID_PREFIX(guid)){
    case ASF_GUID_PREFIX_audio_stream:
      return "guid_audio_stream";
    case ASF_GUID_PREFIX_ext_audio_stream:
      return "guid_ext_audio_stream";
    case ASF_GUID_PREFIX_ext_stream_embed_stream_header:
      return "guid_ext_stream_embed_stream_header";
    case ASF_GUID_PREFIX_video_stream:
      return "guid_video_stream";
    case ASF_GUID_PREFIX_audio_conceal_none:
      return "guid_audio_conceal_none";
    case ASF_GUID_PREFIX_audio_conceal_interleave:
      return "guid_audio_conceal_interleave";
    case ASF_GUID_PREFIX_header:
      return "guid_header";
    case ASF_GUID_PREFIX_data_chunk:
      return "guid_data_chunk";
    case ASF_GUID_PREFIX_index_chunk:
      return "guid_index_chunk";
    case ASF_GUID_PREFIX_stream_header:
      return "guid_stream_header";
    case ASF_GUID_PREFIX_header_2_0:
      return "guid_header_2_0";
    case ASF_GUID_PREFIX_file_header:
      return "guid_file_header";
    case ASF_GUID_PREFIX_content_desc:
      return "guid_content_desc";
    case ASF_GUID_PREFIX_dvr_ms_timing_rep_data:
      return "guid_dvr_ms_timing_rep_data";
    case ASF_GUID_PREFIX_dvr_ms_vid_frame_rep_data:
      return "guid_dvr_ms_vid_frame_rep_data";
    default:
      strcpy(tmp, "unknown guid ");
      p = tmp + strlen(tmp);
      for (i = 0; i < 16; i++) {
	if ((1 << i) & ((1<<4) | (1<<6) | (1<<8))) *p++ = '-';
	sprintf(p, "%02x", guid[i]);
	p += 2;
      }
      return tmp;
  }
}

int asf_check_header(demuxer_t *demuxer){
  unsigned char asfhdrguid[16]={0x30,0x26,0xB2,0x75,0x8E,0x66,0xCF,0x11,0xA6,0xD9,0x00,0xAA,0x00,0x62,0xCE,0x6C};
  struct asf_priv* asf = calloc(1,sizeof(*asf));
  asf->scrambling_h=asf->scrambling_w=asf->scrambling_b=1;
  stream_read(demuxer->stream,(char*) &asf->header,sizeof(asf->header)); // header obj
  le2me_ASF_header_t(&asf->header);			// swap to machine endian
//  for(i=0;i<16;i++) printf(" %02X",temp[i]);printf("\n");
//  for(i=0;i<16;i++) printf(" %02X",asfhdrguid[i]);printf("\n");
  if(memcmp(asfhdrguid,asf->header.objh.guid,16)){
    mp_msg(MSGT_HEADER,MSGL_V,"ASF_check: not ASF guid!\n");
    free(asf);
    return 0; // not ASF guid
  }
  if(asf->header.cno>256){
    mp_msg(MSGT_HEADER,MSGL_V,"ASF_check: invalid subchunks_no %d\n",(int) asf->header.cno);
    free(asf);
    return 0; // invalid header???
  }
  demuxer->priv = asf;
  return DEMUXER_TYPE_ASF;
}

void print_wave_header(WAVEFORMATEX *h, int verbose_level);
void print_video_header(BITMAPINFOHEADER *h, int verbose_level);


static int get_ext_stream_properties(char *buf, int buf_len, int stream_num, struct asf_priv* asf, int is_video)
{
  int pos=0;
  uint8_t *buffer = &buf[0];
  uint64_t avg_ft;
  unsigned bitrate;

  while ((pos = find_asf_guid(buf, asf_ext_stream_header, pos, buf_len)) >= 0) {
    int this_stream_num, stnamect, payct, i;
    int buf_max_index=pos+50;
    if (buf_max_index > buf_len) return 0;
    buffer = &buf[pos];

    // the following info is available
    // some of it may be useful but we're skipping it for now
    // starttime(8 bytes), endtime(8),
    // leak-datarate(4), bucket-datasize(4), init-bucket-fullness(4),
    // alt-leak-datarate(4), alt-bucket-datasize(4), alt-init-bucket-fullness(4),
    // max-object-size(4),
    // flags(4) (reliable,seekable,no_cleanpoints?,resend-live-cleanpoints, rest of bits reserved)

    buffer += 8+8;
    bitrate = AV_RL32(buffer);
    buffer += 8*4;
    this_stream_num=AV_RL16(buffer);buffer+=2;

    if (this_stream_num == stream_num) {
      buf_max_index+=14;
      if (buf_max_index > buf_len) return 0;
      buffer+=2; //skip stream-language-id-index
      avg_ft = AV_RL64(buffer); // provided in 100ns units
      buffer+=8;
      asf->bps = bitrate / 8;

      // after this are values for stream-name-count and
      // payload-extension-system-count
      // followed by associated info for each
      stnamect = AV_RL16(buffer);buffer+=2;
      payct = AV_RL16(buffer);buffer+=2;

      // need to read stream names if present in order
      // to get lengths - values are ignored for now
      for (i=0; i<stnamect; i++) {
        int stream_name_len;
        buf_max_index+=4;
        if (buf_max_index > buf_len) return 0;
        buffer+=2; //language_id_index
        stream_name_len = AV_RL16(buffer);buffer+=2;
        buffer+=stream_name_len; //stream_name
        buf_max_index+=stream_name_len;
        if (buf_max_index > buf_len) return 0;
      }

      if (is_video) {
        asf->vid_repdata_count = payct;
        asf->vid_repdata_sizes = malloc(payct*sizeof(int));
      } else {
        asf->aud_repdata_count = payct;
        asf->aud_repdata_sizes = malloc(payct*sizeof(int));
      }

      for (i=0; i<payct; i++) {
        int payload_len;
        buf_max_index+=22;
        if (buf_max_index > buf_len) return 0;
        // Each payload extension definition starts with a GUID.
        // In dvr-ms files one of these indicates the presence an
        // extension that contains pts values and this is always present
        // in the video and audio streams.
        // Another GUID indicates the presence of an extension
        // that contains useful video frame demuxing information.
        // Note that the extension data in each packet does not contain
        // these GUIDs and that this header section defines the order the data
        // will appear in.
        if (memcmp(buffer, asf_dvr_ms_timing_rep_data, 16) == 0) {
          if (is_video)
            asf->vid_ext_timing_index = i;
          else
            asf->aud_ext_timing_index = i;
        } else if (is_video && memcmp(buffer, asf_dvr_ms_vid_frame_rep_data, 16) == 0)
          asf->vid_ext_frame_index = i;
        buffer+=16;

        payload_len = AV_RL16(buffer);buffer+=2;

        if (is_video)
          asf->vid_repdata_sizes[i] = payload_len;
        else
          asf->aud_repdata_sizes[i] = payload_len;
        buffer+=4;//sys_len
      }

      return 1;
    }
  }
  return 1;
}

#define CHECKDEC(l, n) if (((l) -= (n)) < 0) return 0
static char* read_meta_record(ASF_meta_record_t* dest, char* buf,
    int* buf_len)
{
  CHECKDEC(*buf_len, 2 + 2 + 2 + 2 + 4);
  dest->lang_list_index = AV_RL16(buf);
  dest->stream_num = AV_RL16(&buf[2]);
  dest->name_length = AV_RL16(&buf[4]);
  dest->data_type = AV_RL16(&buf[6]);
  dest->data_length = AV_RL32(&buf[8]);
  buf += 2 + 2 + 2 + 2 + 4;
  CHECKDEC(*buf_len, dest->name_length);
  dest->name = (uint16_t*)buf;
  buf += dest->name_length;
  CHECKDEC(*buf_len, dest->data_length);
  dest->data = buf;
  buf += dest->data_length;
  return buf;
}

static int get_meta(char *buf, int buf_len, int this_stream_num,
    float* asp_ratio)
{
  int pos = 0;
  uint16_t records_count;
  uint16_t x = 0, y = 0;

  if ((pos = find_asf_guid(buf, asf_metadata_header, pos, buf_len)) < 0)
    return 0;

  CHECKDEC(buf_len, pos);
  buf += pos;
  CHECKDEC(buf_len, 2);
  records_count = AV_RL16(buf);
  buf += 2;

  while (records_count--) {
    ASF_meta_record_t record_entry;
    char* name;

    if (!(buf = read_meta_record(&record_entry, buf, &buf_len)))
        return 0;
    /* reserved, must be zero */
    if (record_entry.lang_list_index)
      continue;
    /* match stream number: 0 to match all */
    if (record_entry.stream_num && record_entry.stream_num != this_stream_num)
      continue;
    if (!(name = get_ucs2str(record_entry.name, record_entry.name_length))) {
      mp_tmsg(MSGT_HEADER, MSGL_ERR, "Memory allocation failed.\n");
      continue;
    }
    if (strcmp(name, "AspectRatioX") == 0)
      x = AV_RL16(record_entry.data);
    else if (strcmp(name, "AspectRatioY") == 0)
      y = AV_RL16(record_entry.data);
    free(name);
  }
  if (x && y) {
    *asp_ratio = (float)x / (float)y;
    return 1;
  }
  return 0;
}

static int is_drm(char* buf, int buf_len)
{
  uint32_t data_len, type_len, key_len, url_len;
  int pos = find_asf_guid(buf, asf_content_encryption, 0, buf_len);

  if (pos < 0)
    return 0;

  CHECKDEC(buf_len, pos + 4);
  buf += pos;
  data_len = AV_RL32(buf);
  buf += 4;
  CHECKDEC(buf_len, data_len);
  buf += data_len;
  type_len = AV_RL32(buf);
  if (type_len < 4)
    return 0;
  CHECKDEC(buf_len, 4 + type_len + 4);
  buf += 4;

  if (buf[0] != 'D' || buf[1] != 'R' || buf[2] != 'M' || buf[3] != '\0')
    return 0;

  buf += type_len;
  key_len = AV_RL32(buf);
  CHECKDEC(buf_len, key_len + 4);
  buf += 4;

  buf[key_len - 1] = '\0';
  mp_msg(MSGT_HEADER, MSGL_V, "DRM Key ID: %s\n", buf);

  buf += key_len;
  url_len = AV_RL32(buf);
  CHECKDEC(buf_len, url_len);
  buf += 4;

  buf[url_len - 1] = '\0';
  mp_tmsg(MSGT_HEADER, MSGL_INFO, "DRM License URL: %s\n", buf);
  return 1;
}

static int asf_init_audio_stream(demuxer_t *demuxer,struct asf_priv* asf, sh_audio_t* sh_audio, ASF_stream_header_t *streamh, int *ppos, uint8_t** buf, char *hdr, unsigned int hdr_len)
{
  uint8_t *buffer = *buf;
  int pos = *ppos;

  sh_audio->wf=calloc((streamh->type_size<sizeof(WAVEFORMATEX))?sizeof(WAVEFORMATEX):streamh->type_size,1);
  memcpy(sh_audio->wf,buffer,streamh->type_size);
  le2me_WAVEFORMATEX(sh_audio->wf);
  if( mp_msg_test(MSGT_HEADER,MSGL_V) ) print_wave_header(sh_audio->wf,MSGL_V);
  if(ASF_LOAD_GUID_PREFIX(streamh->concealment)==ASF_GUID_PREFIX_audio_conceal_interleave){
    buffer = &hdr[pos];
    pos += streamh->stream_size;
    if (pos > hdr_len) return 0;
    asf->scrambling_h=buffer[0];
    asf->scrambling_w=(buffer[2]<<8)|buffer[1];
    asf->scrambling_b=(buffer[4]<<8)|buffer[3];
    if(asf->scrambling_b>0){
      asf->scrambling_w/=asf->scrambling_b;
    }
  } else {
    asf->scrambling_b=asf->scrambling_h=asf->scrambling_w=1;
  }
  mp_msg(MSGT_HEADER,MSGL_V,"ASF: audio scrambling: %d x %d x %d\n",asf->scrambling_h,asf->scrambling_w,asf->scrambling_b);
  return 1;
}

static int find_backwards_asf_guid(char *buf, const char *guid, int cur_pos)
{
  int i;
  for (i=cur_pos-16; i>0; i--) {
    if (memcmp(&buf[i], guid, 16) == 0)
      return i + 16 + 8; // point after guid + length
  }
  return -1;
}

int read_asf_header(demuxer_t *demuxer,struct asf_priv* asf){
  int hdr_len = asf->header.objh.size - sizeof(asf->header);
  int hdr_skip = 0;
  char *hdr = NULL;
  char guid_buffer[16];
  int pos, start = stream_tell(demuxer->stream);
  uint32_t* streams = NULL;
  int audio_streams=0;
  int video_streams=0;
  uint16_t stream_count=0;
  int best_video = -1;
  int best_audio = -1;
  uint64_t data_len;
  ASF_stream_header_t *streamh;
  uint8_t *buffer;
  int audio_pos=0;

  if(hdr_len < 0) {
    mp_msg(MSGT_HEADER, MSGL_FATAL, "Header size is too small.\n");
    return 0;
  }

  if (hdr_len > 1024 * 1024) {
    mp_tmsg(MSGT_HEADER, MSGL_ERR, "FATAL: header size bigger than 1 MB (%d)!\nPlease contact MPlayer authors, and upload/send this file.\n",
			hdr_len);
    hdr_skip = hdr_len - 1024 * 1024;
    hdr_len = 1024 * 1024;
  }
  hdr = malloc(hdr_len);
  if (!hdr) {
    mp_tmsg(MSGT_HEADER, MSGL_FATAL, "Could not allocate %d bytes for header.\n",
            hdr_len);
    return 0;
  }
  stream_read(demuxer->stream, hdr, hdr_len);
  if (hdr_skip)
    stream_skip(demuxer->stream, hdr_skip);
  if (stream_eof(demuxer->stream)) {
    mp_tmsg(MSGT_HEADER, MSGL_FATAL, "EOF while reading ASF header, broken/incomplete file?\n");
    goto err_out;
  }

  if (is_drm(hdr, hdr_len))
    mp_tmsg(MSGT_HEADER, MSGL_FATAL, "This file has been encumbered with DRM encryption, it will not play in MPlayer!\n");

  if ((pos = find_asf_guid(hdr, asf_ext_stream_audio, 0, hdr_len)) >= 0)
  {
    // Special case: found GUID for dvr-ms audio.
    // Now skip back to associated stream header.
    int sh_pos=0;

    sh_pos = find_backwards_asf_guid(hdr, asf_stream_header_guid, pos);

    if (sh_pos > 0) {
      sh_audio_t *sh_audio;

       mp_msg(MSGT_HEADER, MSGL_V, "read_asf_header found dvr-ms audio stream header pos=%d\n", sh_pos);
      // found audio stream header - following code reads header and
      // initializes audio stream.
      audio_pos = pos - 16 - 8;
      streamh = (ASF_stream_header_t *)&hdr[sh_pos];
      le2me_ASF_stream_header_t(streamh);
      audio_pos += 64; //16+16+4+4+4+16+4;
      buffer = &hdr[audio_pos];
      sh_audio=new_sh_audio(demuxer,streamh->stream_no & 0x7F);
<<<<<<< HEAD
      mp_tmsg(MSGT_DEMUX, MSGL_INFO, "[%s] Audio stream found, -aid %d\n", "asfheader", streamh->stream_no & 0x7F);
=======
      sh_audio->needs_parsing = 1;
      mp_msg(MSGT_DEMUX, MSGL_INFO, MSGTR_AudioID, "asfheader", streamh->stream_no & 0x7F);
>>>>>>> b1f3c590
      ++audio_streams;
      if (!asf_init_audio_stream(demuxer, asf, sh_audio, streamh, &audio_pos, &buffer, hdr, hdr_len))
        goto len_err_out;
      if (!get_ext_stream_properties(hdr, hdr_len, streamh->stream_no, asf, 0))
        goto len_err_out;
    }
  }
  // find stream headers
  // only reset pos if we didnt find dvr_ms audio stream
  // if we did find it then we want to avoid reading its header twice
  if (audio_pos == 0)
    pos = 0;

  while ((pos = find_asf_guid(hdr, asf_stream_header_guid, pos, hdr_len)) >= 0)
  {
    streamh = (ASF_stream_header_t *)&hdr[pos];
    pos += sizeof(ASF_stream_header_t);
    if (pos > hdr_len) goto len_err_out;
    le2me_ASF_stream_header_t(streamh);
    mp_msg(MSGT_HEADER, MSGL_V, "stream type: %s\n",
            asf_chunk_type(streamh->type));
    mp_msg(MSGT_HEADER, MSGL_V, "stream concealment: %s\n",
            asf_chunk_type(streamh->concealment));
    mp_msg(MSGT_HEADER, MSGL_V, "type: %d bytes,  stream: %d bytes  ID: %d\n",
            (int)streamh->type_size, (int)streamh->stream_size,
            (int)streamh->stream_no);
    mp_msg(MSGT_HEADER, MSGL_V, "unk1: %lX  unk2: %X\n",
            (unsigned long)streamh->unk1, (unsigned int)streamh->unk2);
    mp_msg(MSGT_HEADER, MSGL_V, "FILEPOS=0x%X\n", pos + start);
    // type-specific data:
    buffer = &hdr[pos];
    pos += streamh->type_size;
    if (pos > hdr_len) goto len_err_out;
    switch(ASF_LOAD_GUID_PREFIX(streamh->type)){
      case ASF_GUID_PREFIX_audio_stream: {
        sh_audio_t* sh_audio=new_sh_audio(demuxer,streamh->stream_no & 0x7F);
        mp_tmsg(MSGT_DEMUX, MSGL_INFO, "[%s] Audio stream found, -aid %d\n", "asfheader", streamh->stream_no & 0x7F);
        ++audio_streams;
        if (!asf_init_audio_stream(demuxer, asf, sh_audio, streamh, &pos, &buffer, hdr, hdr_len))
          goto len_err_out;
	//if(demuxer->audio->id==-1) demuxer->audio->id=streamh.stream_no & 0x7F;
        break;
        }
      case ASF_GUID_PREFIX_video_stream: {
        unsigned int len;
        float asp_ratio;
        sh_video_t* sh_video=new_sh_video(demuxer,streamh->stream_no & 0x7F);
        mp_tmsg(MSGT_DEMUX, MSGL_INFO, "[%s] Video stream found, -vid %d\n", "asfheader", streamh->stream_no & 0x7F);
        len=streamh->type_size-(4+4+1+2);
	++video_streams;
//        sh_video->bih=malloc(chunksize); memset(sh_video->bih,0,chunksize);
        sh_video->bih=calloc((len<sizeof(BITMAPINFOHEADER))?sizeof(BITMAPINFOHEADER):len,1);
        memcpy(sh_video->bih,&buffer[4+4+1+2],len);
	le2me_BITMAPINFOHEADER(sh_video->bih);
	if (sh_video->bih->biSize > len && sh_video->bih->biSize > sizeof(BITMAPINFOHEADER))
		sh_video->bih->biSize = len;
        if (sh_video->bih->biCompression == mmioFOURCC('D', 'V', 'R', ' ')) {
          //mp_tmsg(MSGT_DEMUXER, MSGL_WARN, "DVR will probably only work with libavformat, try -demuxer 35 if you have problems\n");
          //sh_video->fps=(float)sh_video->video.dwRate/(float)sh_video->video.dwScale;
          //sh_video->frametime=(float)sh_video->video.dwScale/(float)sh_video->video.dwRate;
          asf->asf_frame_state=-1;
          asf->asf_frame_start_found=0;
          asf->asf_is_dvr_ms=1;
          asf->dvr_last_vid_pts=0.0;
        } else asf->asf_is_dvr_ms=0;
        if (!get_ext_stream_properties(hdr, hdr_len, streamh->stream_no, asf, 1))
            goto len_err_out;
        if (get_meta(hdr, hdr_len, streamh->stream_no, &asp_ratio)) {
          sh_video->aspect = asp_ratio * sh_video->bih->biWidth /
            sh_video->bih->biHeight;
        }
        sh_video->i_bps = asf->bps;

        if( mp_msg_test(MSGT_DEMUX,MSGL_V) ) print_video_header(sh_video->bih, MSGL_V);
        //asf_video_id=streamh.stream_no & 0x7F;
	//if(demuxer->video->id==-1) demuxer->video->id=streamh.stream_no & 0x7F;
        break;
        }
      }
      // stream-specific data:
      // stream_read(demuxer->stream,(char*) buffer,streamh.stream_size);
  }

  // find file header
  pos = find_asf_guid(hdr, asf_file_header_guid, 0, hdr_len);
  if (pos >= 0) {
      ASF_file_header_t *fileh = (ASF_file_header_t *)&hdr[pos];
      pos += sizeof(ASF_file_header_t);
      if (pos > hdr_len) goto len_err_out;
      le2me_ASF_file_header_t(fileh);
      mp_msg(MSGT_HEADER, MSGL_V, "ASF: packets: %d  flags: %d  "
              "max_packet_size: %d  min_packet_size: %d  max_bitrate: %d  "
              "preroll: %d\n",
              (int)fileh->num_packets, (int)fileh->flags,
              (int)fileh->min_packet_size, (int)fileh->max_packet_size,
              (int)fileh->max_bitrate, (int)fileh->preroll);
      asf->packetsize=fileh->max_packet_size;
      asf->packet=malloc(asf->packetsize); // !!!
      asf->packetrate=fileh->max_bitrate/8.0/(double)asf->packetsize;
      asf->movielength=(fileh->play_duration-10000*fileh->preroll)/10000000.0;
  }

  // find content header
  pos = find_asf_guid(hdr, asf_content_desc_guid, 0, hdr_len);
  if (pos >= 0) {
        ASF_content_description_t *contenth = (ASF_content_description_t *)&hdr[pos];
        char *string=NULL;
        uint16_t* wstring = NULL;
        uint16_t len;
        pos += sizeof(ASF_content_description_t);
        if (pos > hdr_len) goto len_err_out;
	le2me_ASF_content_description_t(contenth);
	mp_msg(MSGT_HEADER,MSGL_V,"\n");
        // extract the title
        if((len = contenth->title_size) != 0) {
          wstring = (uint16_t*)&hdr[pos];
          pos += len;
          if (pos > hdr_len) goto len_err_out;
          if ((string = get_ucs2str(wstring, len))) {
            mp_msg(MSGT_HEADER,MSGL_V," Title: %s\n", string);
            demux_info_add(demuxer, "title", string);
            free(string);
          }
        }
        // extract the author
        if((len = contenth->author_size) != 0) {
          wstring = (uint16_t*)&hdr[pos];
          pos += len;
          if (pos > hdr_len) goto len_err_out;
          if ((string = get_ucs2str(wstring, len))) {
            mp_msg(MSGT_HEADER,MSGL_V," Author: %s\n", string);
            demux_info_add(demuxer, "author", string);
            free(string);
          }
        }
        // extract the copyright
        if((len = contenth->copyright_size) != 0) {
          wstring = (uint16_t*)&hdr[pos];
          pos += len;
          if (pos > hdr_len) goto len_err_out;
          if ((string = get_ucs2str(wstring, len))) {
            mp_msg(MSGT_HEADER,MSGL_V," Copyright: %s\n", string);
            demux_info_add(demuxer, "copyright", string);
            free(string);
          }
        }
        // extract the comment
        if((len = contenth->comment_size) != 0) {
          wstring = (uint16_t*)&hdr[pos];
          pos += len;
          if (pos > hdr_len) goto len_err_out;
          if ((string = get_ucs2str(wstring, len))) {
            mp_msg(MSGT_HEADER,MSGL_V," Comment: %s\n", string);
            demux_info_add(demuxer, "comments", string);
            free(string);
          }
        }
        // extract the rating
        if((len = contenth->rating_size) != 0) {
          wstring = (uint16_t*)&hdr[pos];
          pos += len;
          if (pos > hdr_len) goto len_err_out;
          if ((string = get_ucs2str(wstring, len))) {
            mp_msg(MSGT_HEADER,MSGL_V," Rating: %s\n", string);
            free(string);
          }
        }
	mp_msg(MSGT_HEADER,MSGL_V,"\n");
  }

  // find content header
  pos = find_asf_guid(hdr, asf_stream_group_guid, 0, hdr_len);
  if (pos >= 0) {
        int max_streams = (hdr_len - pos - 2) / 6;
        uint16_t stream_id, i;
        uint32_t max_bitrate;
        char *ptr = &hdr[pos];
        mp_msg(MSGT_HEADER,MSGL_V,"============ ASF Stream group == START ===\n");
        if(max_streams <= 0) goto len_err_out;
        stream_count = AV_RL16(ptr);
        ptr += sizeof(uint16_t);
        if(stream_count > max_streams) stream_count = max_streams;
        if(stream_count > 0)
              streams = malloc(2*stream_count*sizeof(uint32_t));
        mp_msg(MSGT_HEADER,MSGL_V," stream count=[0x%x][%u]\n", stream_count, stream_count );
        for( i=0 ; i<stream_count ; i++ ) {
          stream_id = AV_RL16(ptr);
          ptr += sizeof(uint16_t);
          memcpy(&max_bitrate, ptr, sizeof(uint32_t));// workaround unaligment bug on sparc
          max_bitrate = le2me_32(max_bitrate);
          ptr += sizeof(uint32_t);
          mp_msg(MSGT_HEADER,MSGL_V,"   stream id=[0x%x][%u]\n", stream_id, stream_id );
          mp_msg(MSGT_HEADER,MSGL_V,"   max bitrate=[0x%x][%u]\n", max_bitrate, max_bitrate );
          streams[2*i] = stream_id;
          streams[2*i+1] = max_bitrate;
        }
        mp_msg(MSGT_HEADER,MSGL_V,"============ ASF Stream group == END ===\n");
  }
  free(hdr);
  hdr = NULL;
  start = stream_tell(demuxer->stream); // start of first data chunk
  stream_read(demuxer->stream, guid_buffer, 16);
  if (memcmp(guid_buffer, asf_data_chunk_guid, 16) != 0) {
    mp_tmsg(MSGT_HEADER, MSGL_FATAL, "No data chunk following header!\n");
    free(streams);
    streams = NULL;
    return 0;
  }
  // read length of chunk
  stream_read(demuxer->stream, (char *)&data_len, sizeof(data_len));
  data_len = le2me_64(data_len);
  demuxer->movi_start = stream_tell(demuxer->stream) + 26;
  demuxer->movi_end = start + data_len;
  mp_msg(MSGT_HEADER, MSGL_V, "Found movie at 0x%X - 0x%X\n",
          (int)demuxer->movi_start, (int)demuxer->movi_end);

if(streams) {
  // stream selection is done in the network code, it shouldn't be done here
  // as the servers often do not care about what we requested.
#if 0
  uint32_t vr = 0, ar = 0,i;
#ifdef CONFIG_NETWORK
  if( demuxer->stream->streaming_ctrl!=NULL ) {
	  if( demuxer->stream->streaming_ctrl->bandwidth!=0 && demuxer->stream->streaming_ctrl->data!=NULL ) {
		  best_audio = ((asf_http_streaming_ctrl_t*)demuxer->stream->streaming_ctrl->data)->audio_id;
		  best_video = ((asf_http_streaming_ctrl_t*)demuxer->stream->streaming_ctrl->data)->video_id;
	  }
  } else
#endif
  for(i = 0; i < stream_count; i++) {
    uint32_t id = streams[2*i];
    uint32_t rate = streams[2*i+1];
    if(demuxer->v_streams[id] && rate > vr) {
      vr = rate;
      best_video = id;
    } else if(demuxer->a_streams[id] && rate > ar) {
      ar = rate;
      best_audio = id;
    }
  }
#endif
  free(streams);
  streams = NULL;
}

mp_msg(MSGT_HEADER,MSGL_V,"ASF: %d audio and %d video streams found\n",audio_streams,video_streams);
if(!audio_streams) demuxer->audio->id=-2;  // nosound
else if(best_audio > 0 && demuxer->audio->id == -1) demuxer->audio->id=best_audio;
if(!video_streams){
    if(!audio_streams){
	mp_tmsg(MSGT_HEADER,MSGL_ERR,"ASF: no audio or video headers found - broken file?\n");
	return 0;
    }
    demuxer->video->id=-2; // audio-only
} else if (best_video > 0 && demuxer->video->id == -1) demuxer->video->id = best_video;

#if 0
if( mp_msg_test(MSGT_HEADER,MSGL_V) ){
    printf("ASF duration: %d\n",(int)fileh.duration);
    printf("ASF start pts: %d\n",(int)fileh.start_timestamp);
    printf("ASF end pts: %d\n",(int)fileh.end_timestamp);
}
#endif

return 1;

len_err_out:
  mp_tmsg(MSGT_HEADER, MSGL_FATAL, "Invalid length in ASF header!\n");
err_out:
  if (hdr) free(hdr);
  if (streams) free(streams);
  return 0;
}<|MERGE_RESOLUTION|>--- conflicted
+++ resolved
@@ -444,12 +444,8 @@
       audio_pos += 64; //16+16+4+4+4+16+4;
       buffer = &hdr[audio_pos];
       sh_audio=new_sh_audio(demuxer,streamh->stream_no & 0x7F);
-<<<<<<< HEAD
+      sh_audio->needs_parsing = 1;
       mp_tmsg(MSGT_DEMUX, MSGL_INFO, "[%s] Audio stream found, -aid %d\n", "asfheader", streamh->stream_no & 0x7F);
-=======
-      sh_audio->needs_parsing = 1;
-      mp_msg(MSGT_DEMUX, MSGL_INFO, MSGTR_AudioID, "asfheader", streamh->stream_no & 0x7F);
->>>>>>> b1f3c590
       ++audio_streams;
       if (!asf_init_audio_stream(demuxer, asf, sh_audio, streamh, &audio_pos, &buffer, hdr, hdr_len))
         goto len_err_out;
